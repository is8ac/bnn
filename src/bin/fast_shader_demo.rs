--- conflicted
+++ resolved
@@ -17,7 +17,7 @@
 use time::PreciseTime;
 use vulkano::buffer::{BufferUsage, CpuAccessibleBuffer, ImmutableBuffer};
 use vulkano::command_buffer::AutoCommandBufferBuilder;
-use vulkano::descriptor::descriptor_set::{PersistentDescriptorSet, PersistentDescriptorSetBuf};
+use vulkano::descriptor::descriptor_set::PersistentDescriptorSet;
 use vulkano::descriptor::pipeline_layout::PipelineLayout;
 use vulkano::device::Queue;
 use vulkano::device::{Device, DeviceExtensions};
@@ -54,80 +54,32 @@
 // This is for 10 classes.
 // For 100 classes, the transition point will be far larger and it's probably not worth it.
 #[derive(Debug, Copy, Clone)]
-<<<<<<< HEAD
-pub struct FastExampleMirrored {
-    //input_word: [u32; 2],         // a pair of 32 bits. This is mirrored, so we need a normal and a flipped input word.
-=======
 pub struct FastExampleMirrored<Embedding> {
-    input_word: [u32; 2], // a pair of 32 bits. This is mirrored, so we need a normal and a flipped input word.
->>>>>>> 23e81791
+    input_word: [u32; 2],         // a pair of 32 bits. This is mirrored, so we need a normal and a flipped input word.
     input_partial_sums: [u32; 2], // a pair of integers, one for normal one for flipped.
-    //embedding: Embedding,
+    embedding: Embedding,
     true_class: u32,
 }
 
-<<<<<<< HEAD
-//impl<Embedding: HammingDistance> FastExampleMirrored {
-//    fn is_good(&self, head_words: &[Embedding; 10]) -> bool {
-//        let max_obj = self.embedding.hamming_distance(&head_words[self.true_class as usize]);
-//        let mut is_good = true;
-//        for c in 0..10 {
-//            is_good = ((c == self.true_class as usize) | (self.embedding.hamming_distance(&head_words[c]) < max_obj)) && is_good;
-//        }
-//        is_good
-//    }
-//}
-=======
 impl<Embedding: HammingDistance> FastExampleMirrored<Embedding> {
     fn is_good(&self, head_words: &[Embedding; 10]) -> bool {
-        let max_obj = self
-            .embedding
-            .hamming_distance(&head_words[self.true_class as usize]);
+        let max_obj = self.embedding.hamming_distance(&head_words[self.true_class as usize]);
         let mut is_good = true;
         for c in 0..10 {
-            is_good = ((c == self.true_class as usize)
-                | (self.embedding.hamming_distance(&head_words[c]) < max_obj))
-                && is_good;
+            is_good = ((c == self.true_class as usize) | (self.embedding.hamming_distance(&head_words[c]) < max_obj)) && is_good;
         }
         is_good
     }
 }
->>>>>>> 23e81791
-
-pub trait NewMirror3x3FastCache<InputPatch, Weights, Embedding: Sized>
-where
-    Self: Sized,
-{
-    fn new(
-        input: &InputPatch,
-        weights: &Weights,
-        class: usize,
-        embedding_word: usize,
-        embedding_bit: usize,
-<<<<<<< HEAD
-        input_x: usize,
-        input_y: usize,
-        input_pixel_word: usize,
-    ) -> ([u32; 2], Self, Embedding);
-=======
-        patch_index: usize,
-    ) -> Self;
->>>>>>> 23e81791
+
+pub trait NewMirror3x3FastCache<InputPatch, Weights, Embedding> {
+    fn new(input: &InputPatch, weights: &Weights, class: usize, embedding_word: usize, embedding_bit: usize, patch_index: usize) -> Self;
 }
 
 macro_rules! impl_NewMirror3x3FastCache_for_FastExampleMirrored {
     ($input_len:expr, $output_len:expr) => {
-<<<<<<< HEAD
         impl NewMirror3x3FastCache<[[[u32; $input_len]; 3]; 3], [[[[[u32; $input_len]; 3]; 3]; 16]; $output_len], [u32; $output_len]>
-            for FastExampleMirrored
-=======
-        impl
-            NewMirror3x3FastCache<
-                [[[u32; $input_len]; 3]; 3],
-                [[[[[u32; $input_len]; 3]; 3]; 16]; $output_len],
-                [u32; $output_len],
-            > for FastExampleMirrored<[u32; $output_len]>
->>>>>>> 23e81791
+            for FastExampleMirrored<[u32; $output_len]>
         {
             fn new(
                 input: &[[[u32; $input_len]; 3]; 3],
@@ -135,34 +87,6 @@
                 class: usize,
                 embedding_word: usize,
                 embedding_bit: usize,
-<<<<<<< HEAD
-                input_x: usize,
-                input_y: usize,
-                input_pixel_word: usize,
-            ) -> ([u32; 2], FastExampleMirrored, [u32; $output_len]) {
-                let embedding = weights.apply(input);
-                let input_words = if input_x == 0 {
-                    [input[0][input_y][input_pixel_word], input[2][input_y][input_pixel_word]]
-                } else if input_x == 2 {
-                    [input[2][input_y][input_pixel_word], input[0][input_y][input_pixel_word]]
-                } else {
-                    [input[1][input_y][input_pixel_word], input[1][input_y][input_pixel_word]]
-                };
-                (
-                    input_words,
-                    FastExampleMirrored {
-                        //input_word: input_words,
-                        input_partial_sums: [
-                            weights[embedding_word][embedding_bit].normal_hamming_distance(&input)
-                                - weights[embedding_word][embedding_bit][input_x][input_y][input_pixel_word].hamming_distance(&input_words[0]),
-                            weights[embedding_word][embedding_bit].fliped_hamming_distance(&input)
-                                - weights[embedding_word][embedding_bit][input_x][input_y][input_pixel_word].hamming_distance(&input_words[1]),
-                        ],
-                        true_class: class as u32,
-                    },
-                    embedding,
-                )
-=======
                 patch_index: usize,
             ) -> FastExampleMirrored<[u32; $output_len]> {
                 let embedding = weights.apply(input);
@@ -182,7 +106,6 @@
                     embedding: embedding,
                     true_class: class as u32,
                 }
->>>>>>> 23e81791
             }
             //fn transition_input_word(
             //    &mut self,
@@ -211,14 +134,13 @@
         }
     };
 }
+//impl_NewMirror3x3FastCache_for_FastExampleMirrored!(4, 2);
+//impl_NewMirror3x3FastCache_for_FastExampleMirrored!(3, 2);
+impl_NewMirror3x3FastCache_for_FastExampleMirrored!(2, 2);
 impl_NewMirror3x3FastCache_for_FastExampleMirrored!(1, 1);
 impl_NewMirror3x3FastCache_for_FastExampleMirrored!(2, 1);
-impl_NewMirror3x3FastCache_for_FastExampleMirrored!(3, 1);
+//impl_NewMirror3x3FastCache_for_FastExampleMirrored!(3, 1);
 //impl_NewMirror3x3FastCache_for_FastExampleMirrored!(4, 1);
-impl_NewMirror3x3FastCache_for_FastExampleMirrored!(1, 2);
-impl_NewMirror3x3FastCache_for_FastExampleMirrored!(2, 2);
-impl_NewMirror3x3FastCache_for_FastExampleMirrored!(3, 2);
-//impl_NewMirror3x3FastCache_for_FastExampleMirrored!(4, 2);
 
 pub struct FastCacheVKObjEval<ShaderLayout, InputPatch, Weights, Embedding> {
     n_examples: usize,
@@ -235,38 +157,16 @@
     cache_buffer: Arc<ImmutableBuffer<[FastExampleMirrored<Embedding>]>>,
     update_pipeline: Arc<ComputePipeline<PipelineLayout<ShaderLayout>>>,
     update_descriptor_set: Arc<
-<<<<<<< HEAD
-        PersistentDescriptorSet<
-            Arc<ComputePipeline<PipelineLayout<ShaderLayout>>>,
-            (
-                (
-                    (
-                        ((), PersistentDescriptorSetBuf<Arc<ImmutableBuffer<[[u32; 2]]>>>),
-                        PersistentDescriptorSetBuf<Arc<ImmutableBuffer<[FastExampleMirrored]>>>,
-                    ),
-                    PersistentDescriptorSetBuf<Arc<ImmutableBuffer<[Embedding]>>>,
-                ),
-                PersistentDescriptorSetBuf<Arc<CpuAccessibleBuffer<[u32]>>>,
-=======
         vulkano::descriptor::descriptor_set::PersistentDescriptorSet<
-            std::sync::Arc<
-                vulkano::pipeline::ComputePipeline<
-                    vulkano::descriptor::pipeline_layout::PipelineLayout<ShaderLayout>,
-                >,
-            >,
+            std::sync::Arc<vulkano::pipeline::ComputePipeline<vulkano::descriptor::pipeline_layout::PipelineLayout<ShaderLayout>>>,
             (
                 (
                     (),
                     vulkano::descriptor::descriptor_set::PersistentDescriptorSetBuf<
-                        std::sync::Arc<
-                            vulkano::buffer::ImmutableBuffer<[FastExampleMirrored<Embedding>]>,
-                        >,
+                        std::sync::Arc<vulkano::buffer::ImmutableBuffer<[FastExampleMirrored<Embedding>]>>,
                     >,
                 ),
-                vulkano::descriptor::descriptor_set::PersistentDescriptorSetBuf<
-                    std::sync::Arc<vulkano::buffer::CpuAccessibleBuffer<[u32]>>,
-                >,
->>>>>>> 23e81791
+                vulkano::descriptor::descriptor_set::PersistentDescriptorSetBuf<std::sync::Arc<vulkano::buffer::CpuAccessibleBuffer<[u32]>>>,
             ),
         >,
     >,
@@ -278,23 +178,10 @@
 
 macro_rules! impl_fastexamplemirrored_over_embedding {
     ($shader_mod_name:ident, $embedding_len:expr) => {
-        impl<
-                InputPatch: Sync + GetWord + GetMirroredWords + BitLen + Copy,
-                Weights: Sync + GetPatch<InputPatch>,
-            >
-            FastCacheVKObjEval<
-                $shader_mod_name::Layout,
-                InputPatch,
-                Weights,
-                [u32; $embedding_len],
-            >
+        impl<InputPatch: Sync + GetWord + GetMirroredWords + BitLen + Copy, Weights: Sync + GetPatch<InputPatch>>
+            FastCacheVKObjEval<$shader_mod_name::Layout, InputPatch, Weights, [u32; $embedding_len]>
         where
-<<<<<<< HEAD
-            FastExampleMirrored: NewMirror3x3FastCache<InputPatch, Weights, [u32; $embedding_len]>,
-=======
-            FastExampleMirrored<[u32; $embedding_len]>:
-                NewMirror3x3FastCache<InputPatch, Weights, [u32; $embedding_len]>,
->>>>>>> 23e81791
+            FastExampleMirrored<[u32; $embedding_len]>: NewMirror3x3FastCache<InputPatch, Weights, [u32; $embedding_len]>,
         {
             fn new_vk_fast_cache(
                 examples: &Vec<(u8, InputPatch)>,
@@ -306,10 +193,7 @@
             ) -> Self {
                 let instance = Instance::new(None, &InstanceExtensions::none(), None).unwrap();
                 let physical = PhysicalDevice::enumerate(&instance).next().unwrap();
-                let queue_family = physical
-                    .queue_families()
-                    .find(|&q| q.supports_compute())
-                    .unwrap();
+                let queue_family = physical.queue_families().find(|&q| q.supports_compute()).unwrap();
 
                 // Now initializing the device.
                 let (device, mut queues) = Device::new(
@@ -328,13 +212,11 @@
                 });
 
                 let sums_buffer = {
-                    let data_iter =
-                        (0..(N_EXAMPLES as f64 / batch_size as f64).ceil() as u32).map(|_| 0u32);
-                    CpuAccessibleBuffer::from_iter(device.clone(), BufferUsage::all(), data_iter)
-                        .unwrap()
+                    let data_iter = (0..(N_EXAMPLES as f64 / batch_size as f64).ceil() as u32).map(|_| 0u32);
+                    CpuAccessibleBuffer::from_iter(device.clone(), BufferUsage::all(), data_iter).unwrap()
                 };
 
-                let data_vec: Vec<([u32; 2], FastExampleMirrored, [u32; $embedding_len])> = examples
+                let data_vec: Vec<_> = examples
                     .par_iter()
                     .map(|(class, patch)| {
                         FastExampleMirrored::new(
@@ -347,38 +229,11 @@
                         )
                     })
                     .collect();
-                let (cache_buffer, _) = ImmutableBuffer::from_iter(
-<<<<<<< HEAD
-                    data_vec.iter().map(|(_, cache, _)| cache).cloned(),
-                    BufferUsage::all(),
-                    queue.clone(),
-                )
-                .unwrap();
-
-                let (input_words_buffer, _) = ImmutableBuffer::from_iter(
-                    data_vec.iter().map(|(input_word, _, _)| input_word).cloned(),
-                    BufferUsage::all(),
-                    queue.clone(),
-                )
-                .unwrap();
-
-                let (embeddings_buffer, _) = ImmutableBuffer::from_iter(
-                    data_vec.iter().map(|(_, _, embedding)| embedding).cloned(),
-=======
-                    data_vec.iter().cloned(),
->>>>>>> 23e81791
-                    BufferUsage::all(),
-                    queue.clone(),
-                )
-                .unwrap();
+                let (cache_buffer, _) = ImmutableBuffer::from_iter(data_vec.iter().cloned(), BufferUsage::all(), queue.clone()).unwrap();
 
                 let set = Arc::new(
                     PersistentDescriptorSet::start(pipeline.clone(), 0)
-                        .add_buffer(input_words_buffer.clone())
-                        .unwrap()
                         .add_buffer(cache_buffer.clone())
-                        .unwrap()
-                        .add_buffer(embeddings_buffer.clone())
                         .unwrap()
                         .add_buffer(sums_buffer.clone())
                         .unwrap()
@@ -416,22 +271,18 @@
                     weights_word: self.weights_patch.get_word(self.patch_index),
                     batch_size: self.sum_batch_size as u32,
                 };
-                let n_workgroups =
-                    ((self.n_examples as f64 / 256f64) / self.sum_batch_size as f64).ceil() as u32;
-                let command_buffer = AutoCommandBufferBuilder::primary_one_time_submit(
-                    self.device.clone(),
-                    self.queue.family(),
-                )
-                .unwrap()
-                .dispatch(
-                    [n_workgroups, 1, 1],
-                    self.update_pipeline.clone(),
-                    self.update_descriptor_set.clone(),
-                    pa_push_constants,
-                )
-                .unwrap()
-                .build()
-                .unwrap();
+                let n_workgroups = ((self.n_examples as f64 / 256f64) / self.sum_batch_size as f64).ceil() as u32;
+                let command_buffer = AutoCommandBufferBuilder::primary_one_time_submit(self.device.clone(), self.queue.family())
+                    .unwrap()
+                    .dispatch(
+                        [n_workgroups, 1, 1],
+                        self.update_pipeline.clone(),
+                        self.update_descriptor_set.clone(),
+                        pa_push_constants,
+                    )
+                    .unwrap()
+                    .build()
+                    .unwrap();
 
                 let future = sync::now(self.device.clone())
                     .then_execute(self.queue.clone(), command_buffer)
@@ -445,9 +296,6 @@
                 let gpu_sum: u64 = data_buffer_content.par_iter().map(|&x| x as u64).sum();
                 gpu_sum
             }
-<<<<<<< HEAD
-            fn transition_input_word(&mut self, target_input_index: usize) {}
-=======
             fn transition_input_word(&mut self, target_weight_index: usize) {
                 let start = PreciseTime::now();
                 let data_vec: Vec<[u32; 2]> = self
@@ -455,27 +303,15 @@
                     .par_iter()
                     .map(|patch| patch.get_mirrored_words(target_weight_index))
                     .collect();
-                println!(
-                    "trans CPU ms: {}",
-                    start.to(PreciseTime::now()).num_milliseconds()
-                );
-
-                let (new_words_buffer, _) = ImmutableBuffer::from_iter(
-                    data_vec.iter().cloned(),
-                    BufferUsage::all(),
-                    self.queue.clone(),
-                )
-                .unwrap();
-                println!(
-                    "trans init ms: {}",
-                    start.to(PreciseTime::now()).num_milliseconds()
-                );
+                println!("trans CPU ms: {}", start.to(PreciseTime::now()).num_milliseconds());
+
+                let (new_words_buffer, _) = ImmutableBuffer::from_iter(data_vec.iter().cloned(), BufferUsage::all(), self.queue.clone()).unwrap();
+                println!("trans init ms: {}", start.to(PreciseTime::now()).num_milliseconds());
 
                 let start = PreciseTime::now();
                 let pipeline = Arc::new({
                     let shader = transition_input_word::Shader::load(self.device.clone()).unwrap();
-                    ComputePipeline::new(self.device.clone(), &shader.main_entry_point(), &())
-                        .unwrap()
+                    ComputePipeline::new(self.device.clone(), &shader.main_entry_point(), &()).unwrap()
                 });
                 let set = Arc::new(
                     PersistentDescriptorSet::start(pipeline.clone(), 0)
@@ -491,20 +327,12 @@
                     old_weights_word: self.weights_patch.get_word(self.patch_index),
                 };
                 let n_workgroups = (self.n_examples as f64 / 1024f64).ceil() as u32;
-                let command_buffer = AutoCommandBufferBuilder::primary_one_time_submit(
-                    self.device.clone(),
-                    self.queue.family(),
-                )
-                .unwrap()
-                .dispatch(
-                    [n_workgroups, 1, 1],
-                    pipeline.clone(),
-                    set.clone(),
-                    push_constants,
-                )
-                .unwrap()
-                .build()
-                .unwrap();
+                let command_buffer = AutoCommandBufferBuilder::primary_one_time_submit(self.device.clone(), self.queue.family())
+                    .unwrap()
+                    .dispatch([n_workgroups, 1, 1], pipeline.clone(), set.clone(), push_constants)
+                    .unwrap()
+                    .build()
+                    .unwrap();
 
                 let future = sync::now(self.device.clone())
                     .then_execute(self.queue.clone(), command_buffer)
@@ -512,14 +340,10 @@
                     .then_signal_fence_and_flush()
                     .unwrap();
                 future.wait(None).unwrap();
-                println!(
-                    "gpu trans ms: {}",
-                    start.to(PreciseTime::now()).num_milliseconds()
-                );
+                println!("gpu trans ms: {}", start.to(PreciseTime::now()).num_milliseconds());
                 self.patch_index = target_weight_index;
                 //self.weights_patch_word = self.weights_patch.get_word(target_weight_index);
             }
->>>>>>> 23e81791
         }
     };
 }
@@ -530,90 +354,49 @@
 const N_EXAMPLES: usize = 50000 * 900;
 //const N_EXAMPLES: usize = 65536 * 16;
 //const N_EXAMPLES: usize = 104729;
-<<<<<<< HEAD
-const BATCH_SIZE: usize = 5 * 5 * 5 * 3;
-const EMBEDDING_BIT_INDEX: usize = 5;
-
-const INPUT_LEN: usize = 1;
-const EMBEDDING_LEN: usize = 1;
-
-=======
 const BATCH_SIZE: usize = 5 * 5 * 5 * 3 * 3;
 const EMBEDDING_BIT_INDEX: usize = 1;
 
 const INPUT_LEN: usize = 2;
 const EMBEDDING_LEN: usize = 1;
->>>>>>> 23e81791
 
 fn main() {
     let mut rng = Hc128Rng::seed_from_u64(1);
     let mut full_weights: [[[[[u32; INPUT_LEN]; 3]; 3]; 16]; EMBEDDING_LEN] = rng.gen();
     let full_head: [[u32; EMBEDDING_LEN]; 10] = rng.gen();
-<<<<<<< HEAD
     let examples: Vec<_> = (0..N_EXAMPLES as u32).map(|_| (rng.gen_range(0, 10), rng.gen())).collect();
-
-    let mut fast_cache =
-        FastCacheVKObjEval::<_, _, _, [u32; EMBEDDING_LEN]>::new_vk_fast_cache(&examples, &full_weights, &full_head, EMBEDDING_BIT_INDEX, BATCH_SIZE);
-    let _ = fast_cache.sum_obj();
-=======
-    let examples: Vec<_> = (0..N_EXAMPLES as u32)
-        .map(|_| (rng.gen_range(0, 10), rng.gen()))
-        .collect();
->>>>>>> 23e81791
 
     let test_eval_creator = TestCPUObjectiveEvalCreator::new();
     let mut test_obj_eval = test_eval_creator.new_obj_eval(&full_weights, &full_head, &examples);
 
-    for embedding_bit in 0..16 {
-        let mut fast_cache =
-            FastCacheVKObjEval::<_, _, _, [u32; EMBEDDING_LEN]>::new_vk_fast_cache(
-                &examples,
-                &full_weights,
-                &full_head,
-                embedding_bit,
-                0,
-                BATCH_SIZE,
-            );
-
-        let mut cur_obj = fast_cache.sum_obj();
-        let start = PreciseTime::now();
-        for w in 0..(9 * 2) {
-            fast_cache.transition_input_word(w);
-            for b in 0..32 {
-                let i = (w * 32) + b;
+    let mut fast_cache = FastCacheVKObjEval::<_, _, _, [u32; EMBEDDING_LEN]>::new_vk_fast_cache(
+        &examples,
+        &full_weights,
+        &full_head,
+        EMBEDDING_BIT_INDEX,
+        0,
+        BATCH_SIZE,
+    );
+
+    let mut cur_obj = fast_cache.sum_obj();
+    let start = PreciseTime::now();
+    for w in 0..(9 * 2) {
+        fast_cache.transition_input_word(w);
+        for b in 0..32 {
+            let i = (w * 32) + b;
+            fast_cache.weights_patch.flip_bit(i);
+            let new_obj = fast_cache.sum_obj();
+            if new_obj > cur_obj {
+                cur_obj = new_obj;
+                dbg!(new_obj as f64 / N_EXAMPLES as f64);
+                test_obj_eval.flip_weights_bit(EMBEDDING_BIT_INDEX, i);
+            } else {
                 fast_cache.weights_patch.flip_bit(i);
-                let new_obj = fast_cache.sum_obj();
-                if new_obj > cur_obj {
-                    cur_obj = new_obj;
-                    dbg!(new_obj as f64 / N_EXAMPLES as f64);
-                    test_obj_eval.flip_weights_bit(embedding_bit, i);
-                } else {
-                    fast_cache.weights_patch.flip_bit(i);
-                }
             }
         }
-
-<<<<<<< HEAD
-    let start = PreciseTime::now();
-    println!("starting gpu");
-    for i in 0..100 {
-        let fc_gpu_sum = fast_cache.sum_obj();
-=======
-        println!(
-            "embedding bit ms: {}",
-            start.to(PreciseTime::now()).num_milliseconds()
-        );
->>>>>>> 23e81791
-    }
-    let mut fast_cache =
-        FastCacheVKObjEval::<_, _, _, [u32; EMBEDDING_LEN]>::new_vk_fast_cache(
-            &examples,
-            &full_weights,
-            &full_head,
-            EMBEDDING_BIT_INDEX,
-            0,
-            BATCH_SIZE,
-        );
+    }
+
+    println!("embedding bit ms: {}", start.to(PreciseTime::now()).num_milliseconds());
 
     let fc_gpu_sum = fast_cache.sum_obj();
     let test_obj: u64 = test_obj_eval.obj();
@@ -622,10 +405,7 @@
 
     let start = PreciseTime::now();
     fast_cache.transition_input_word(1);
-    println!(
-        "trans ms: {}",
-        start.to(PreciseTime::now()).num_milliseconds()
-    );
+    println!("trans ms: {}", start.to(PreciseTime::now()).num_milliseconds());
 
     test_obj_eval.flip_weights_bit(EMBEDDING_BIT_INDEX, 33);
     fast_cache.weights_patch.flip_bit(33);
@@ -639,8 +419,5 @@
     for i in 0..32 {
         let fc_gpu_sum = fast_cache.sum_obj();
     }
-    println!(
-        "32 fast gpu mills: {}",
-        start.to(PreciseTime::now()).num_milliseconds()
-    );
+    println!("32 fast gpu mills: {}", start.to(PreciseTime::now()).num_milliseconds());
 }